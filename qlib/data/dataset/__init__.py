--- conflicted
+++ resolved
@@ -271,82 +271,46 @@
                 candidate = point
         return candidate
 
-<<<<<<< HEAD
-#
-=======
-
-
->>>>>>> 59ef7b41
+
+
 # class TSDataSampler:
 #     """
 #     (T)ime-(S)eries DataSampler
 #     This is the result of TSDatasetH
-<<<<<<< HEAD
-#
-=======
-
->>>>>>> 59ef7b41
+
 #     It works like `torch.data.utils.Dataset`, it provides a very convenient interface for constructing time-series
 #     dataset based on tabular data.
 #     - On time step dimension, the smaller index indicates the historical data and the larger index indicates the future
 #       data.
-<<<<<<< HEAD
-#
+
 #     If user have further requirements for processing data, user could process them based on `TSDataSampler` or create
 #     more powerful subclasses.
-#
+
 #     Known Issues:
 #     - For performance issues, this Sampler will convert dataframe into arrays for better performance. This could result
 #       in a different data type
-#
-#
+
+
 #     Indices design:
 #         TSDataSampler has a index mechanism to help users query time-series data efficiently.
-#
-=======
-
-#     If user have further requirements for processing data, user could process them based on `TSDataSampler` or create
-#     more powerful subclasses.
-
-#     Known Issues:
-#     - For performance issues, this Sampler will convert dataframe into arrays for better performance. This could result
-#       in a different data type
-
-
-#     Indices design:
-#         TSDataSampler has a index mechanism to help users query time-series data efficiently.
-
->>>>>>> 59ef7b41
+
 #         The definition of related variables:
 #             data_arr: np.ndarray
 #                 The original data. it will contains all the original data.
 #                 The querying are often for time-series of a specific stock.
 #                 By leveraging this data charactoristics to speed up querying, the multi-index of data_arr is rearranged in (instrument, datetime) order
-<<<<<<< HEAD
-#
+
 #             data_index: pd.MultiIndex with index order <instrument, datetime>
 #                 it has the same shape with `idx_map`. Each elements of them are expected to be aligned.
-#
-=======
-
-#             data_index: pd.MultiIndex with index order <instrument, datetime>
-#                 it has the same shape with `idx_map`. Each elements of them are expected to be aligned.
-
->>>>>>> 59ef7b41
+
 #             idx_map: np.ndarray
 #                 It is the indexable data. It originates from data_arr, and then filtered by 1) `start` and `end`  2) `flt_data`
 #                     The extra data in data_arr is useful in following cases
 #                     1) creating meaningful time series data before `start` instead of padding them with zeros
 #                     2) some data are excluded by `flt_data` (e.g. no <X, y> sample pair for that index). but they are still used in time-series in X
-<<<<<<< HEAD
-#
+
 #                 Finnally, it will look like.
-#
-=======
-
-#                 Finnally, it will look like.
-
->>>>>>> 59ef7b41
+
 #                 array([[  0,   0],
 #                        [  1,   0],
 #                        [  2,   0],
@@ -354,54 +318,32 @@
 #                        [241, 348],
 #                        [242, 348],
 #                        [243, 348]], dtype=int32)
-<<<<<<< HEAD
-#
+
 #                 It list all indexable data(some data only used in historical time series data may not be indexabla), the values are the corresponding row and col in idx_df
 #             idx_df: pd.DataFrame
 #                 It aims to map the <datetime, instrument> key to the original position in data_arr
-#
+
 #                 For example, it may look like (NOTE: the index for a instrument time-series is continoues in memory)
-#
-=======
-
-#                 It list all indexable data(some data only used in historical time series data may not be indexabla), the values are the corresponding row and col in idx_df
-#             idx_df: pd.DataFrame
-#                 It aims to map the <datetime, instrument> key to the original position in data_arr
-
-#                 For example, it may look like (NOTE: the index for a instrument time-series is continoues in memory)
-
->>>>>>> 59ef7b41
+
 #                     instrument SH600000 SH600008 SH600009 SH600010 SH600011 SH600015  ...
 #                     datetime
 #                     2017-01-03        0      242      473      717      NaN      974  ...
 #                     2017-01-04        1      243      474      718      NaN      975  ...
 #                     2017-01-05        2      244      475      719      NaN      976  ...
 #                     2017-01-06        3      245      476      720      NaN      977  ...
-<<<<<<< HEAD
-#
-=======
-
->>>>>>> 59ef7b41
+
 #             With these two indices(idx_map, idx_df) and original data(data_arr), we can make the following queries fast (implemented in __getitem__)
 #             (1) Get the i-th indexable sample(time-series):   (indexable sample index) -> [idx_map] -> (row col) -> [idx_df] -> (index in data_arr)
 #             (2) Get the specific sample by <datetime, instrument>:  (<datetime, instrument>, i.e. <row, col>) -> [idx_df] -> (index in data_arr)
 #             (3) Get the index of a time-series data:   (get the <row, col>, refer to (1), (2)) -> [idx_df] -> (all indices in data_arr for time-series)
 #     """
-<<<<<<< HEAD
-#
-=======
-
->>>>>>> 59ef7b41
+
 #     # Please refer to the docstring of TSDataSampler for the definition of following attributes
 #     data_arr: np.ndarray
 #     data_index: pd.MultiIndex
 #     idx_map: np.ndarray
 #     idx_df: pd.DataFrame
-<<<<<<< HEAD
-#
-=======
-
->>>>>>> 59ef7b41
+
 #     def __init__(
 #         self,
 #         data: pd.DataFrame,
@@ -414,11 +356,7 @@
 #     ):
 #         """
 #         Build a dataset which looks like torch.data.utils.Dataset.
-<<<<<<< HEAD
-#
-=======
-
->>>>>>> 59ef7b41
+
 #         Parameters
 #         ----------
 #         data : pd.DataFrame
@@ -441,11 +379,7 @@
 #             a column of data(True or False) to filter data. Its index order is <"datetime", "instrument">
 #             None:
 #                 kepp all data
-<<<<<<< HEAD
-#
-=======
-
->>>>>>> 59ef7b41
+
 #         """
 #         self.start = start
 #         self.end = end
@@ -456,19 +390,11 @@
 #         data.drop(
 #             data.columns, axis=1, inplace=True
 #         )  # data is useless since it's passed to a transposed one, hard code to free the memory of this dataframe to avoid three big dataframe in the memory(including: data, self.data, self.data_arr)
-<<<<<<< HEAD
-#
+
 #         kwargs = {"object": self.data}
 #         if dtype is not None:
 #             kwargs["dtype"] = dtype
-#
-=======
-
-#         kwargs = {"object": self.data}
-#         if dtype is not None:
-#             kwargs["dtype"] = dtype
-
->>>>>>> 59ef7b41
+
 #         self.data_arr = np.array(**kwargs)  # Get index from numpy.array will much faster than DataFrame.values!
 #         # NOTE:
 #         # - append last line with full NaN for better performance in `__getitem__`
@@ -479,20 +405,12 @@
 #             axis=0,
 #         )
 #         self.nan_idx = -1  # The last line is all NaN
-<<<<<<< HEAD
-#
-=======
-
->>>>>>> 59ef7b41
+
 #         # the data type will be changed
 #         # The index of usable data is between start_idx and end_idx
 #         self.idx_df, self.idx_map = self.build_index(self.data)
 #         self.data_index = deepcopy(self.data.index)
-<<<<<<< HEAD
-#
-=======
-
->>>>>>> 59ef7b41
+
 #         if flt_data is not None:
 #             if isinstance(flt_data, pd.DataFrame):
 #                 assert len(flt_data.columns) == 1
@@ -508,17 +426,10 @@
 #         self.idx_map, self.data_index = self.slice_idx_map_and_data_index(
 #             self.idx_map, self.idx_df, self.data_index, start, end
 #         )
-<<<<<<< HEAD
-#
+
 #         self.idx_arr = np.array(self.idx_df.values, dtype=np.float64)  # for better performance
 #         del self.data  # save memory
-#
-=======
-
-#         self.idx_arr = np.array(self.idx_df.values, dtype=np.float64)  # for better performance
-#         del self.data  # save memory
-
->>>>>>> 59ef7b41
+
 #     @staticmethod
 #     def slice_idx_map_and_data_index(
 #         idx_map,
@@ -530,21 +441,12 @@
 #         assert (
 #             len(idx_map) == data_index.shape[0]
 #         )  # make sure idx_map and data_index is same so index of idx_map can be used on data_index
-<<<<<<< HEAD
-#
+
 #         start_row_idx, end_row_idx = idx_df.index.slice_locs(start=time_to_slc_point(start), end=time_to_slc_point(end))
-#
+
 #         time_flter_idx = (idx_map[:, 0] < end_row_idx) & (idx_map[:, 0] >= start_row_idx)
 #         return idx_map[time_flter_idx], data_index[time_flter_idx]
-#
-=======
-
-#         start_row_idx, end_row_idx = idx_df.index.slice_locs(start=time_to_slc_point(start), end=time_to_slc_point(end))
-
-#         time_flter_idx = (idx_map[:, 0] < end_row_idx) & (idx_map[:, 0] >= start_row_idx)
-#         return idx_map[time_flter_idx], data_index[time_flter_idx]
-
->>>>>>> 59ef7b41
+
 #     @staticmethod
 #     def idx_map2arr(idx_map):
 #         # pytorch data sampler will have better memory control without large dict or list
@@ -552,30 +454,18 @@
 #         # - https://github.com/airctic/icevision/issues/613
 #         # So we convert the dict into int array.
 #         # The arr_map is expected to behave the same as idx_map
-<<<<<<< HEAD
-#
+
 #         dtype = np.int32
 #         # set a index out of bound to indicate the none existing
 #         no_existing_idx = (np.iinfo(dtype).max, np.iinfo(dtype).max)
-#
-=======
-
-#         dtype = np.int32
-#         # set a index out of bound to indicate the none existing
-#         no_existing_idx = (np.iinfo(dtype).max, np.iinfo(dtype).max)
-
->>>>>>> 59ef7b41
+
 #         max_idx = max(idx_map.keys())
 #         arr_map = []
 #         for i in range(max_idx + 1):
 #             arr_map.append(idx_map.get(i, no_existing_idx))
 #         arr_map = np.array(arr_map, dtype=dtype)
 #         return arr_map
-<<<<<<< HEAD
-#
-=======
-
->>>>>>> 59ef7b41
+
 #     @staticmethod
 #     def flt_idx_map(flt_data, idx_map):
 #         idx = 0
@@ -585,49 +475,29 @@
 #                 new_idx_map[idx] = idx_map[i]
 #                 idx += 1
 #         return new_idx_map
-<<<<<<< HEAD
-#
-=======
-
->>>>>>> 59ef7b41
+
 #     def get_index(self):
 #         """
 #         Get the pandas index of the data, it will be useful in following scenarios
 #         - Special sampler will be used (e.g. user want to sample day by day)
 #         """
 #         return self.data_index.swaplevel()  # to align the order of multiple index of original data received by __init__
-<<<<<<< HEAD
-#
-=======
-
->>>>>>> 59ef7b41
+
 #     def config(self, **kwargs):
 #         # Config the attributes
 #         for k, v in kwargs.items():
 #             setattr(self, k, v)
-<<<<<<< HEAD
-#
-=======
-
->>>>>>> 59ef7b41
+
 #     @staticmethod
 #     def build_index(data: pd.DataFrame) -> Tuple[pd.DataFrame, dict]:
 #         """
 #         The relation of the data
-<<<<<<< HEAD
-#
-=======
-
->>>>>>> 59ef7b41
+
 #         Parameters
 #         ----------
 #         data : pd.DataFrame
 #             A DataFrame with index in order <instrument, datetime>
-<<<<<<< HEAD
-#
-=======
-
->>>>>>> 59ef7b41
+
 #                                       RSQR5     RESI5     WVMA5    LABEL0
 #             instrument datetime
 #             SH600000   2017-01-03  0.016389  0.461632 -1.154788 -0.048056
@@ -635,11 +505,7 @@
 #                        2017-01-05  0.507540 -0.535493 -1.099665 -0.644983
 #                        2017-01-06 -1.267771 -0.669685 -1.636733  0.295366
 #                        2017-01-09  0.339346  0.074317 -0.984989  0.765540
-<<<<<<< HEAD
-#
-=======
-
->>>>>>> 59ef7b41
+
 #         Returns
 #         -------
 #         Tuple[pd.DataFrame, dict]:
@@ -657,66 +523,39 @@
 #         idx_df = lazy_sort_index(idx_df.unstack())
 #         # NOTE: the correctness of `__getitem__` depends on columns sorted here
 #         idx_df = lazy_sort_index(idx_df, axis=1).T
-<<<<<<< HEAD
-#
-=======
-
->>>>>>> 59ef7b41
+
 #         idx_map = {}
 #         for i, (_, row) in enumerate(idx_df.iterrows()):
 #             for j, real_idx in enumerate(row):
 #                 if not np.isnan(real_idx):
 #                     idx_map[real_idx] = (i, j)
 #         return idx_df, idx_map
-<<<<<<< HEAD
-#
+
 #     @property
 #     def empty(self):
 #         return len(self) == 0
-#
+
 #     def _get_indices(self, row: int, col: int) -> np.array:
 #         """
 #         get series indices of self.data_arr from the row, col indices of self.idx_df
-#
-=======
-
-#     @property
-#     def empty(self):
-#         return len(self) == 0
-
-#     def _get_indices(self, row: int, col: int) -> np.array:
-#         """
-#         get series indices of self.data_arr from the row, col indices of self.idx_df
-
->>>>>>> 59ef7b41
+
 #         Parameters
 #         ----------
 #         row : int
 #             the row in self.idx_df
 #         col : int
 #             the col in self.idx_df
-<<<<<<< HEAD
-#
-=======
-
->>>>>>> 59ef7b41
+
 #         Returns
 #         -------
 #         np.array:
 #             The indices of data of the data
 #         """
 #         indices = self.idx_arr[max(row - self.step_len + 1, 0) : row + 1, col]
-<<<<<<< HEAD
-#
+
 #         if len(indices) < self.step_len:
 #             indices = np.concatenate([np.full((self.step_len - len(indices),), np.nan), indices])
-#
-=======
-
-#         if len(indices) < self.step_len:
-#             indices = np.concatenate([np.full((self.step_len - len(indices),), np.nan), indices])
-
->>>>>>> 59ef7b41
+
 #         if self.fillna_type == "ffill":
 #             indices = np_ffill(indices)
 #         elif self.fillna_type == "ffill+bfill":
@@ -724,28 +563,16 @@
 #         else:
 #             assert self.fillna_type == "none"
 #         return indices
-<<<<<<< HEAD
-#
+
 #     def _get_row_col(self, idx) -> Tuple[int]:
 #         """
 #         get the col index and row index of a given sample index in self.idx_df
-#
-=======
-
-#     def _get_row_col(self, idx) -> Tuple[int]:
-#         """
-#         get the col index and row index of a given sample index in self.idx_df
-
->>>>>>> 59ef7b41
+
 #         Parameters
 #         ----------
 #         idx :
 #             the input of  `__getitem__`
-<<<<<<< HEAD
-#
-=======
-
->>>>>>> 59ef7b41
+
 #         Returns
 #         -------
 #         Tuple[int]:
@@ -768,38 +595,21 @@
 #         else:
 #             raise NotImplementedError(f"This type of input is not supported")
 #         return i, j
-<<<<<<< HEAD
-#
-=======
-
->>>>>>> 59ef7b41
+
 #     def __getitem__(self, idx: Union[int, Tuple[object, str], List[int]]):
 #         """
 #         # We have two method to get the time-series of a sample
 #         tsds is a instance of TSDataSampler
-<<<<<<< HEAD
-#
+
 #         # 1) sample by int index directly
 #         tsds[len(tsds) - 1]
-#
+
 #         # 2) sample by <datetime,instrument> index
 #         tsds['2016-12-31', "SZ300315"]
-#
+
 #         # The return value will be similar to the data retrieved by following code
 #         df.loc(axis=0)['2015-01-01':'2016-12-31', "SZ300315"].iloc[-30:]
-#
-=======
-
-#         # 1) sample by int index directly
-#         tsds[len(tsds) - 1]
-
-#         # 2) sample by <datetime,instrument> index
-#         tsds['2016-12-31', "SZ300315"]
-
-#         # The return value will be similar to the data retrieved by following code
-#         df.loc(axis=0)['2015-01-01':'2016-12-31', "SZ300315"].iloc[-30:]
-
->>>>>>> 59ef7b41
+
 #         Parameters
 #         ----------
 #         idx : Union[int, Tuple[object, str]]
@@ -811,20 +621,12 @@
 #             indices = np.concatenate(indices)
 #         else:
 #             indices = self._get_indices(*self._get_row_col(idx))
-<<<<<<< HEAD
-#
-=======
-
->>>>>>> 59ef7b41
+
 #         # 1) for better performance, use the last nan line for padding the lost date
 #         # 2) In case of precision problems. We use np.float64. # TODO: I'm not sure if whether np.float64 will result in
 #         # precision problems. It will not cause any problems in my tests at least
 #         indices = np.nan_to_num(indices.astype(np.float64), nan=self.nan_idx).astype(int)
-<<<<<<< HEAD
-#
-=======
-
->>>>>>> 59ef7b41
+
 #         if (np.diff(indices) == 1).all():  # slicing instead of indexing for speeding up.
 #             data = self.data_arr[indices[0] : indices[-1] + 1]
 #         else:
@@ -834,11 +636,7 @@
 #             # <sample_idx, step_idx, feature_idx>
 #             data = data.reshape(-1, self.step_len, *data.shape[1:])
 #         return data
-<<<<<<< HEAD
-#
-=======
-
->>>>>>> 59ef7b41
+
 #     def __len__(self):
 #         return len(self.idx_map)
 
@@ -1117,11 +915,7 @@
 
     def __len__(self):
         return self.end_idx - self.start_idx
-<<<<<<< HEAD
-
-=======
     
->>>>>>> 59ef7b41
 class TSDatasetH(DatasetH):
     """
     (T)ime-(S)eries Dataset (H)andler
