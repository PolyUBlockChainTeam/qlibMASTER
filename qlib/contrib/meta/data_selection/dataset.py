--- conflicted
+++ resolved
@@ -397,17 +397,6 @@
             else:
                 raise NotImplementedError(f"This type of input is not supported")
         elif isinstance(self.segments, str):
-<<<<<<< HEAD
-            for i, t in enumerate(self.meta_task_l):
-                if t.task['dataset']['kwargs']['segments']['test'][-1]._date_repr >= self.segments:
-                    break
-            if segment == "train":
-                return self.meta_task_l[:i]
-            elif segment == "test":
-                return self.meta_task_l[i:]
-            else:
-                raise NotImplementedError(f"This type of input is not supported")
-=======
             train_tasks = []
             test_tasks = []
             for t in self.meta_task_l:
@@ -423,6 +412,5 @@
             elif segment == "test":
                 return test_tasks
             raise NotImplementedError(f"This type of input is not supported")
->>>>>>> 82f1ef2d
         else:
             raise NotImplementedError(f"This type of input is not supported")