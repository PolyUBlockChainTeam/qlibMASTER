--- conflicted
+++ resolved
@@ -8,19 +8,6 @@
 
 import numpy as np
 import pandas as pd
-<<<<<<< HEAD
-from typing import Text, Union
-import copy
-
-from torch.nn import Linear
-
-from qlib.data.dataset.weight import Reweighter
-
-from ...utils import get_or_create_path
-from ...log import get_module_logger
-
-=======
->>>>>>> 82f1ef2d
 import torch
 import torch.nn as nn
 import torch.optim as optim
@@ -253,25 +240,11 @@
         }
         df_train, df_valid = dfs.get("train", pd.DataFrame()), dfs.get("valid", pd.DataFrame())
 
-<<<<<<< HEAD
-        if reweighter is None:
-            wl_train = None
-            # wl_valid = None
-            # wl_train = np.ones(len(df_train))
-            # wl_valid = np.ones(len(df_valid))
-        elif isinstance(reweighter, Reweighter):
-            wl_train = reweighter.reweight(df_train).values
-            # wl_valid = reweighter.reweight(df_valid).values
-        else:
-            raise ValueError("Unsupported reweighter type.")
-
-=======
         # check if training data is empty
         if df_train.empty:
             raise ValueError("Empty training data from dataset, please check your dataset config.")
 
         df_train = df_train.dropna()
->>>>>>> 82f1ef2d
         x_train, y_train = df_train["feature"], df_train["label"]
 
         # check if validation data is provided
@@ -299,16 +272,8 @@
             self.logger.info("training...")
             self.train_epoch(x_train, y_train, wl_train)
             self.logger.info("evaluating...")
-<<<<<<< HEAD
-            # train_loss, train_score = self.test_epoch(x_train, y_train)
-            val_score = self.test_epoch(x_valid, y_valid)
-            self.logger.info("valid %.6f" % (val_score))
-            # evals_result["train"].append(train_score)
-            evals_result["valid"].append(val_score)
-=======
             train_loss, train_score = self.test_epoch(x_train, y_train)
             evals_result["train"].append(train_score)
->>>>>>> 82f1ef2d
 
             # evaluate on validation data if provided
             if x_valid is not None and y_valid is not None:
