from setuptools import setup, Extension
import numpy
import os


def read(rel_path: str) -> str:
    here = os.path.abspath(os.path.dirname(__file__))
    with open(os.path.join(here, rel_path), encoding="utf-8") as fp:
        return fp.read()


def get_version(rel_path: str) -> str:
    for line in read(rel_path).splitlines():
        if line.startswith("__version__"):
            delim = '"' if '"' in line else "'"
            return line.split(delim)[1]
    raise RuntimeError("Unable to find version string.")


NUMPY_INCLUDE = numpy.get_include()

VERSION = get_version("qlib/__init__.py")


setup(
    version=VERSION,
<<<<<<< HEAD
    license="MIT Licence",
    # url="https://github.com/microsoft/qlib",
    url="https://github.com/SJTU-Quant/qlib",
    description=DESCRIPTION,
    long_description=long_description,
    long_description_content_type="text/markdown",
    python_requires=REQUIRES_PYTHON,
    packages=find_packages(exclude=("tests",)),
    # if your package is a single module, use this instead of 'packages':
    # py_modules=['qlib'],
    entry_points={
        # 'console_scripts': ['mycli=mymodule:cli'],
        "console_scripts": [
            "qrun=qlib.workflow.cli:run",
        ],
    },
    ext_modules=extensions,
    install_requires=REQUIRED,
    extras_require={
        "dev": [
            "coverage",
            "pytest>=3",
            "sphinx",
            "sphinx_rtd_theme",
            "pre-commit",
            # CI dependencies
            "wheel",
            "setuptools",
            "black",
            # Version 3.0 of pylint had problems with the build process, so we limited the version of pylint.
            "pylint<=2.17.6",
            # Using the latest versions(0.981 and 0.982) of mypy,
            # the error "multiprocessing.Value()" is detected in the file "qlib/rl/utils/data_queue.py",
            # If this is fixed in a subsequent version of mypy, then we will revert to the latest version of mypy.
            # References: https://github.com/python/typeshed/issues/8799
            "mypy<0.981",
            "flake8",
            "nbqa",
            "jupyter",
            "nbconvert",
            # The 5.0.0 version of importlib-metadata removed the deprecated endpoint,
            # which prevented flake8 from working properly, so we restricted the version of importlib-metadata.
            # To help ensure the dependencies of flake8 https://github.com/python/importlib_metadata/issues/406
            "importlib-metadata<5.0.0",
            "readthedocs_sphinx_ext",
            "cmake",
            "lxml",
            "baostock",
            "yahooquery",
            "beautifulsoup4",
            # In version 0.4.11 of tianshou, the code:
            # logits, hidden = self.actor(batch.obs, state=state, info=batch.info)
            # was changed in PR787,
            # which causes pytest errors(AttributeError: 'dict' object has no attribute 'info') in CI,
            # so we restricted the version of tianshou.
            # References:
            # https://github.com/thu-ml/tianshou/releases
            "tianshou<=0.4.10",
            "gym>=0.24",  # If you do not put gym at the end, gym will degrade causing pytest results to fail.
        ],
        "rl": [
            "tianshou<=0.4.10",
            "torch",
        ],
    },
    include_package_data=True,
    classifiers=[
        # Trove classifiers
        # Full list: https://pypi.python.org/pypi?%3Aaction=list_classifiers
        # 'License :: OSI Approved :: MIT License',
        "Operating System :: POSIX :: Linux",
        "Operating System :: Microsoft :: Windows",
        "Operating System :: MacOS",
        "License :: OSI Approved :: MIT License",
        "Development Status :: 3 - Alpha",
        "Programming Language :: Python",
        "Programming Language :: Python :: 3",
        "Programming Language :: Python :: 3.7",
        "Programming Language :: Python :: 3.8",
        "Programming Language :: Python :: 3.9",
=======
    ext_modules=[
        Extension(
            "qlib.data._libs.rolling",
            ["qlib/data/_libs/rolling.pyx"],
            language="c++",
            include_dirs=[NUMPY_INCLUDE],
        ),
        Extension(
            "qlib.data._libs.expanding",
            ["qlib/data/_libs/expanding.pyx"],
            language="c++",
            include_dirs=[NUMPY_INCLUDE],
        ),
>>>>>>> 82f1ef2d
    ],
)<|MERGE_RESOLUTION|>--- conflicted
+++ resolved
@@ -21,13 +21,97 @@
 
 VERSION = get_version("qlib/__init__.py")
 
+# Detect Cython
+try:
+    import Cython
 
+    ver = Cython.__version__
+    _CYTHON_INSTALLED = ver >= "0.28"
+except ImportError:
+    _CYTHON_INSTALLED = False
+
+if not _CYTHON_INSTALLED:
+    print("Required Cython version >= 0.28 is not detected!")
+    print('Please run "pip install --upgrade cython" first.')
+    exit(-1)
+
+# What packages are required for this module to be executed?
+# `estimator` may depend on other packages. In order to reduce dependencies, it is not written here.
+REQUIRED = [
+    "numpy>=1.12.0, <1.24",
+    "pandas>=0.25.1",
+    "scipy>=1.0.0",
+    "requests>=2.18.0",
+    "sacred>=0.7.4",
+    "python-socketio",
+    "redis>=3.0.1",
+    "python-redis-lock>=3.3.1",
+    "schedule>=0.6.0",
+    "cvxpy>=1.0.21",
+    "hyperopt==0.1.2",
+    "fire>=0.3.1",
+    "statsmodels",
+    "xlrd>=1.0.0",
+    "plotly>=4.12.0",
+    "matplotlib>=3.3",
+    "tables>=3.6.1",
+    "pyyaml>=5.3.1",
+    # To ensure stable operation of the experiment manager, we have limited the version of mlflow,
+    # and we need to verify whether version 2.0 of mlflow can serve qlib properly.
+    "mlflow>=1.12.1, <=1.30.0",
+    "tqdm",
+    "loguru",
+    "lightgbm>=3.3.0",
+    "tornado",
+    "joblib>=0.17.0",
+    # With the upgrading of ruamel.yaml to 0.18, the safe_load method was deprecated,
+    # which would cause qlib.workflow.cli to not work properly,
+    # and no good replacement has been found, so the version of ruamel.yaml has been restricted for now.
+    # Refs: https://pypi.org/project/ruamel.yaml/
+    "ruamel.yaml<=0.17.36",
+    "pymongo==3.7.2",  # For task management
+    "scikit-learn>=0.22",
+    "dill",
+    "dataclasses;python_version<'3.7'",
+    "filelock",
+    "jinja2<3.1.0",  # for passing the readthedocs workflow.
+    "gym",
+    # Installing the latest version of protobuf for python versions below 3.8 will cause unit tests to fail.
+    "protobuf<=3.20.1;python_version<='3.8'",
+    "cryptography",
+]
+
+# Numpy include
+NUMPY_INCLUDE = numpy.get_include()
+
+here = os.path.abspath(os.path.dirname(__file__))
+
+with open(os.path.join(here, "README.md"), encoding="utf-8") as f:
+    long_description = f.read()
+
+
+# Cython Extensions
+extensions = [
+    Extension(
+        "qlib.data._libs.rolling",
+        ["qlib/data/_libs/rolling.pyx"],
+        language="c++",
+        include_dirs=[NUMPY_INCLUDE],
+    ),
+    Extension(
+        "qlib.data._libs.expanding",
+        ["qlib/data/_libs/expanding.pyx"],
+        language="c++",
+        include_dirs=[NUMPY_INCLUDE],
+    ),
+]
+
+# Where the magic happens:
 setup(
+    name=NAME,
     version=VERSION,
-<<<<<<< HEAD
     license="MIT Licence",
-    # url="https://github.com/microsoft/qlib",
-    url="https://github.com/SJTU-Quant/qlib",
+    url="https://github.com/microsoft/qlib",
     description=DESCRIPTION,
     long_description=long_description,
     long_description_content_type="text/markdown",
@@ -105,20 +189,8 @@
         "Programming Language :: Python :: 3.7",
         "Programming Language :: Python :: 3.8",
         "Programming Language :: Python :: 3.9",
-=======
-    ext_modules=[
-        Extension(
-            "qlib.data._libs.rolling",
-            ["qlib/data/_libs/rolling.pyx"],
-            language="c++",
-            include_dirs=[NUMPY_INCLUDE],
-        ),
-        Extension(
-            "qlib.data._libs.expanding",
-            ["qlib/data/_libs/expanding.pyx"],
-            language="c++",
-            include_dirs=[NUMPY_INCLUDE],
-        ),
->>>>>>> 82f1ef2d
+        "Programming Language :: Python :: 3.10",
+        "Programming Language :: Python :: 3.11",
+        "Programming Language :: Python :: 3.12",
     ],
 )