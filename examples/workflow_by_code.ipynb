{
 "cells": [
  {
   "cell_type": "markdown",
   "metadata": {},
   "source": [
    "<a href=\"https://colab.research.google.com/github/microsoft/qlib/blob/main/examples/workflow_by_code.ipynb\" target=\"_parent\"><img src=\"https://colab.research.google.com/assets/colab-badge.svg\" alt=\"Open In Colab\"/></a>"
   ]
  },
  {
   "cell_type": "code",
   "execution_count": null,
   "metadata": {},
   "outputs": [],
   "source": [
    "#  Copyright (c) Microsoft Corporation.\n",
    "#  Licensed under the MIT License."
   ]
  },
  {
   "cell_type": "code",
   "execution_count": null,
   "metadata": {
    "scrolled": true
   },
   "outputs": [],
   "source": [
    "import sys, site\n",
    "from pathlib import Path\n",
    "\n",
    "################################# NOTE #################################\n",
    "#  Please be aware that if colab installs the latest numpy and pyqlib  #\n",
    "#  in this cell, users should RESTART the runtime in order to run the  #\n",
    "#  following cells successfully.                                       #\n",
    "########################################################################\n",
    "\n",
    "try:\n",
    "    import qlib\n",
    "except ImportError:\n",
    "    # install qlib\n",
    "    ! pip install --upgrade numpy\n",
    "    ! pip install pyqlib\n",
    "    # reload\n",
    "    site.main()\n",
    "\n",
    "scripts_dir = Path.cwd().parent.joinpath(\"scripts\")\n",
    "if not scripts_dir.joinpath(\"get_data.py\").exists():\n",
    "    # download get_data.py script\n",
    "    scripts_dir = Path(\"~/tmp/qlib_code/scripts\").expanduser().resolve()\n",
    "    scripts_dir.mkdir(parents=True, exist_ok=True)\n",
    "    import requests\n",
    "    with requests.get(\"https://raw.githubusercontent.com/microsoft/qlib/main/scripts/get_data.py\") as resp:\n",
    "        with open(scripts_dir.joinpath(\"get_data.py\"), \"wb\") as fp:\n",
    "            fp.write(resp.content)"
   ]
  },
  {
   "cell_type": "code",
   "execution_count": null,
   "metadata": {},
   "outputs": [],
   "source": [
    "\n",
    "import qlib\n",
    "import pandas as pd\n",
    "from qlib.config import REG_CN\n",
    "from qlib.contrib.model.gbdt import LGBModel\n",
    "from qlib.contrib.data.handler import Alpha158\n",
    "from qlib.contrib.evaluate import (\n",
    "    backtest as normal_backtest,\n",
    "    risk_analysis,\n",
    ")\n",
    "from qlib.utils import exists_qlib_data, init_instance_by_config\n",
    "from qlib.workflow import R\n",
    "from qlib.workflow.record_temp import SignalRecord, PortAnaRecord\n",
    "from qlib.utils import flatten_dict\n"
   ]
  },
  {
   "cell_type": "code",
   "execution_count": null,
   "metadata": {
    "tags": []
   },
   "outputs": [],
   "source": [
    "# use default data\n",
    "# NOTE: need to download data from remote: python scripts/get_data.py qlib_data_cn --target_dir ~/.qlib/qlib_data/cn_data\n",
    "provider_uri = \"~/.qlib/qlib_data/cn_data\"  # target_dir\n",
    "if not exists_qlib_data(provider_uri):\n",
    "    print(f\"Qlib data is not found in {provider_uri}\")\n",
    "    sys.path.append(str(scripts_dir))\n",
    "    from get_data import GetData\n",
    "    GetData().qlib_data(target_dir=provider_uri, region=REG_CN)\n",
    "qlib.init(provider_uri=provider_uri, region=REG_CN)"
   ]
  },
  {
   "cell_type": "code",
   "execution_count": null,
   "metadata": {},
   "outputs": [],
   "source": [
    "market = \"csi300\"\n",
    "benchmark = \"SH000300\""
   ]
  },
  {
   "cell_type": "markdown",
   "metadata": {},
   "source": [
    "# train model"
   ]
  },
  {
   "cell_type": "code",
   "execution_count": null,
   "metadata": {
    "tags": []
   },
   "outputs": [],
   "source": [
    "###################################\n",
    "# train model\n",
    "###################################\n",
    "data_handler_config = {\n",
    "    \"start_time\": \"2008-01-01\",\n",
    "    \"end_time\": \"2020-08-01\",\n",
    "    \"fit_start_time\": \"2008-01-01\",\n",
    "    \"fit_end_time\": \"2014-12-31\",\n",
    "    \"instruments\": market,\n",
    "}\n",
    "\n",
    "task = {\n",
    "    \"model\": {\n",
    "        \"class\": \"LGBModel\",\n",
    "        \"module_path\": \"qlib.contrib.model.gbdt\",\n",
    "        \"kwargs\": {\n",
    "            \"loss\": \"mse\",\n",
    "            \"colsample_bytree\": 0.8879,\n",
    "            \"learning_rate\": 0.0421,\n",
    "            \"subsample\": 0.8789,\n",
    "            \"lambda_l1\": 205.6999,\n",
    "            \"lambda_l2\": 580.9768,\n",
    "            \"max_depth\": 8,\n",
    "            \"num_leaves\": 210,\n",
    "            \"num_threads\": 20,\n",
    "        },\n",
    "    },\n",
    "    \"dataset\": {\n",
    "        \"class\": \"DatasetH\",\n",
    "        \"module_path\": \"qlib.data.dataset\",\n",
    "        \"kwargs\": {\n",
    "            \"handler\": {\n",
    "                \"class\": \"Alpha158\",\n",
    "                \"module_path\": \"qlib.contrib.data.handler\",\n",
    "                \"kwargs\": data_handler_config,\n",
    "            },\n",
    "            \"segments\": {\n",
    "                \"train\": (\"2008-01-01\", \"2014-12-31\"),\n",
    "                \"valid\": (\"2015-01-01\", \"2016-12-31\"),\n",
    "                \"test\": (\"2017-01-01\", \"2020-08-01\"),\n",
    "            },\n",
    "        },\n",
    "    },\n",
    "}\n",
    "\n",
    "# model initiaiton\n",
    "model = init_instance_by_config(task[\"model\"])\n",
    "dataset = init_instance_by_config(task[\"dataset\"])\n",
    "\n",
    "# start exp to train model\n",
    "with R.start(experiment_name=\"train_model\"):\n",
    "    R.log_params(**flatten_dict(task))\n",
    "    model.fit(dataset)\n",
    "    R.save_objects(trained_model=model)\n",
    "    rid = R.get_recorder().id\n"
   ]
  },
  {
   "cell_type": "markdown",
   "metadata": {},
   "source": [
    "# prediction, backtest & analysis"
   ]
  },
  {
   "cell_type": "code",
   "execution_count": null,
   "metadata": {
    "tags": []
   },
   "outputs": [],
   "source": [
    "###################################\n",
    "# prediction, backtest & analysis\n",
    "###################################\n",
    "port_analysis_config = {\n",
    "    \"executor\": {\n",
    "        \"class\": \"SimulatorExecutor\",\n",
    "        \"module_path\": \"qlib.backtest.executor\",\n",
    "        \"kwargs\": {\n",
    "            \"time_per_step\": \"day\",\n",
    "            \"generate_report\": True,\n",
    "        },\n",
    "    },\n",
    "    \"strategy\": {\n",
    "        \"class\": \"TopkDropoutStrategy\",\n",
    "        \"module_path\": \"qlib.contrib.strategy.model_strategy\",\n",
    "        \"kwargs\": {\n",
    "            \"model\": model,\n",
    "            \"dataset\": dataset,\n",
    "            \"topk\": 50,\n",
    "            \"n_drop\": 5,\n",
    "        },\n",
    "    },\n",
    "    \"backtest\": {\n",
    "        \"start_time\": \"2017-01-01\",\n",
    "        \"end_time\": \"2020-08-01\",\n",
    "        \"account\": 100000000,\n",
    "        \"benchmark\": benchmark,\n",
    "        \"exchange_kwargs\": {\n",
    "            \"freq\": \"day\",\n",
    "            \"limit_threshold\": 0.095,\n",
    "            \"deal_price\": \"close\",\n",
    "            \"open_cost\": 0.0005,\n",
    "            \"close_cost\": 0.0015,\n",
    "            \"min_cost\": 5,\n",
    "        },\n",
    "    },\n",
    "}\n",
    "\n",
    "# backtest and analysis\n",
    "with R.start(experiment_name=\"backtest_analysis\"):\n",
    "    recorder = R.get_recorder(recorder_id=rid, experiment_name=\"train_model\")\n",
    "    model = recorder.load_object(\"trained_model\")\n",
    "\n",
    "    # prediction\n",
    "    recorder = R.get_recorder()\n",
    "    ba_rid = recorder.id\n",
    "    sr = SignalRecord(model, dataset, recorder)\n",
    "    sr.generate()\n",
    "\n",
    "    # backtest & analysis\n",
    "    par = PortAnaRecord(recorder, port_analysis_config, \"day\")\n",
    "    par.generate()\n"
   ]
  },
  {
   "cell_type": "markdown",
   "metadata": {},
   "source": [
    "# analyze graphs"
   ]
  },
  {
   "cell_type": "code",
   "execution_count": null,
   "metadata": {},
   "outputs": [],
   "source": [
    "from qlib.contrib.report import analysis_model, analysis_position\n",
    "from qlib.data import D\n",
<<<<<<< HEAD
    "recorder = R.get_recorder(ba_rid, experiment_name=\"backtest_analysis\")\n",
    "print(recorder)\n",
=======
    "recorder = R.get_recorder(recorder_id=ba_rid, experiment_name=\"backtest_analysis\")\n",
>>>>>>> dafef0ac
    "pred_df = recorder.load_object(\"pred.pkl\")\n",
    "pred_df_dates = pred_df.index.get_level_values(level='datetime')\n",
    "report_normal_df = recorder.load_object(\"portfolio_analysis/report_normal_1day.pkl\")\n",
    "positions = recorder.load_object(\"portfolio_analysis/positions_normal_1day.pkl\")\n",
    "analysis_df = recorder.load_object(\"portfolio_analysis/port_analysis_1day.pkl\")"
   ]
  },
  {
   "cell_type": "markdown",
   "metadata": {},
   "source": [
    "## analysis position"
   ]
  },
  {
   "cell_type": "markdown",
   "metadata": {},
   "source": [
    "### report"
   ]
  },
  {
   "cell_type": "code",
   "execution_count": null,
   "metadata": {},
   "outputs": [],
   "source": [
    "analysis_position.report_graph(report_normal_df)"
   ]
  },
  {
   "cell_type": "markdown",
   "metadata": {},
   "source": [
    "### risk analysis"
   ]
  },
  {
   "cell_type": "code",
   "execution_count": null,
   "metadata": {},
   "outputs": [],
   "source": [
    "analysis_position.risk_analysis_graph(analysis_df, report_normal_df)"
   ]
  },
  {
   "cell_type": "markdown",
   "metadata": {},
   "source": [
    "## analysis model"
   ]
  },
  {
   "cell_type": "code",
   "execution_count": null,
   "metadata": {},
   "outputs": [],
   "source": [
    "label_df = dataset.prepare(\"test\", col_set=\"label\")\n",
    "label_df.columns = ['label']"
   ]
  },
  {
   "cell_type": "markdown",
   "metadata": {},
   "source": [
    "### score IC"
   ]
  },
  {
   "cell_type": "code",
   "execution_count": null,
   "metadata": {},
   "outputs": [],
   "source": [
    "pred_label = pd.concat([label_df, pred_df], axis=1, sort=True).reindex(label_df.index)\n",
    "analysis_position.score_ic_graph(pred_label)"
   ]
  },
  {
   "cell_type": "markdown",
   "metadata": {},
   "source": [
    "### model performance"
   ]
  },
  {
   "cell_type": "code",
   "execution_count": null,
   "metadata": {},
   "outputs": [],
   "source": [
    "analysis_model.model_performance_graph(pred_label)"
   ]
  }
 ],
 "metadata": {
  "kernelspec": {
   "display_name": "Python 3",
   "language": "python",
   "name": "python3"
  },
  "language_info": {
   "codemirror_mode": {
    "name": "ipython",
    "version": 3
   },
   "file_extension": ".py",
   "mimetype": "text/x-python",
   "name": "python",
   "nbconvert_exporter": "python",
   "pygments_lexer": "ipython3",
   "version": "3.8.3"
  },
  "toc": {
   "base_numbering": 1,
   "nav_menu": {},
   "number_sections": true,
   "sideBar": true,
   "skip_h1_title": false,
   "title_cell": "Table of Contents",
   "title_sidebar": "Contents",
   "toc_cell": false,
   "toc_position": {},
   "toc_section_display": true,
   "toc_window_display": false
  }
 },
 "nbformat": 4,
 "nbformat_minor": 4
}<|MERGE_RESOLUTION|>--- conflicted
+++ resolved
@@ -261,12 +261,8 @@
    "source": [
     "from qlib.contrib.report import analysis_model, analysis_position\n",
     "from qlib.data import D\n",
-<<<<<<< HEAD
-    "recorder = R.get_recorder(ba_rid, experiment_name=\"backtest_analysis\")\n",
+    "recorder = R.get_recorder(recorder_id=ba_rid, experiment_name=\"backtest_analysis\")\n",
     "print(recorder)\n",
-=======
-    "recorder = R.get_recorder(recorder_id=ba_rid, experiment_name=\"backtest_analysis\")\n",
->>>>>>> dafef0ac
     "pred_df = recorder.load_object(\"pred.pkl\")\n",
     "pred_df_dates = pred_df.index.get_level_values(level='datetime')\n",
     "report_normal_df = recorder.load_object(\"portfolio_analysis/report_normal_1day.pkl\")\n",
